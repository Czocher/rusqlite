--- conflicted
+++ resolved
@@ -23,12 +23,9 @@
 time = "~0.1.0"
 bitflags = "~0.1"
 libc = "~0.2"
-<<<<<<< HEAD
+clippy = {version = "~0.0.58", optional = true}
 chrono = { version = "~0.2", optional = true }
 serde_json = { version = "0.6", optional = true }
-=======
-clippy = {version = "~0.0.58", optional = true}
->>>>>>> 254a0b4c
 
 [dev-dependencies]
 tempdir = "~0.3.4"

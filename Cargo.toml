[package]
name = "rusqlite"
version = "0.5.0"
authors = ["John Gallagher <jgallagher@bignerdranch.com>"]
description = "Ergonomic wrapper for SQLite"
repository = "https://github.com/jgallagher/rusqlite"
documentation = "http://jgallagher.github.io/rusqlite/rusqlite/index.html"
readme = "README.md"
keywords = ["sqlite", "database", "ffi"]
license = "MIT"

[lib]
name = "rusqlite"

[features]
load_extension = ["libsqlite3-sys/load_extension"]
<<<<<<< HEAD
backup = []
=======
functions = []
>>>>>>> fe6afe2a
trace = []

[dependencies]
time = "~0.1.0"
bitflags = "~0.1"
libc = "~0.2"

[dev-dependencies]
tempdir = "~0.3.4"
lazy_static = "~0.1"
regex = "~0.1.41"

[dependencies.libsqlite3-sys]
path = "libsqlite3-sys"
version = "0.3.0"

[[test]]
name = "config_log"
harness = false<|MERGE_RESOLUTION|>--- conflicted
+++ resolved
@@ -14,11 +14,8 @@
 
 [features]
 load_extension = ["libsqlite3-sys/load_extension"]
-<<<<<<< HEAD
 backup = []
-=======
 functions = []
->>>>>>> fe6afe2a
 trace = []
 
 [dependencies]

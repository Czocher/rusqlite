--- conflicted
+++ resolved
@@ -56,11 +56,7 @@
 extern crate lru_cache;
 #[macro_use]
 extern crate bitflags;
-<<<<<<< HEAD
-#[cfg(any(all(test, feature = "trace"), feature = "vtab"))]
-=======
-#[cfg(test)]
->>>>>>> 9ecb1eef
+#[cfg(any(test, feature = "vtab"))]
 #[macro_use]
 extern crate lazy_static;
 
@@ -130,14 +126,11 @@
 #[cfg(feature = "hooks")]
 pub use hooks::*;
 mod unlock_notify;
-<<<<<<< HEAD
+mod busy;
 #[cfg(feature = "vtab")]
 pub mod vtab;
 #[cfg(any(feature = "functions", feature = "vtab"))]
 mod context;
-=======
-mod busy;
->>>>>>> 9ecb1eef
 
 // Number of cached prepared statements we'll hold on to.
 const STATEMENT_CACHE_DEFAULT_CAPACITY: usize = 16;

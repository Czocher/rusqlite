--- conflicted
+++ resolved
@@ -25,15 +25,7 @@
         value.as_str().and_then(|s| match NaiveDate::parse_from_str(s, "%Y-%m-%d") {
             Ok(dt) => Ok(dt),
             Err(err) => Err(Error::FromSqlConversionFailure(Box::new(err))),
-<<<<<<< HEAD
-        }
-    }
-
-    unsafe fn column_has_valid_sqlite_type(stmt: *mut sqlite3_stmt, col: c_int) -> Result<()> {
-        String::column_has_valid_sqlite_type(stmt, col)
-=======
         })
->>>>>>> 9e494523
     }
 }
 
@@ -47,23 +39,6 @@
 
 /// "HH:MM"/"HH:MM:SS"/"HH:MM:SS.SSS" => ISO 8601 time without timezone.
 impl FromSql for NaiveTime {
-<<<<<<< HEAD
-    unsafe fn column_result(stmt: *mut sqlite3_stmt, col: c_int) -> Result<NaiveTime> {
-        let s = try!(String::column_result(stmt, col));
-        let fmt = match s.len() {
-            5 => "%H:%M",
-            8 => "%H:%M:%S",
-            _ => "%H:%M:%S%.f",
-        };
-        match NaiveTime::parse_from_str(&s, fmt) {
-            Ok(dt) => Ok(dt),
-            Err(err) => Err(Error::FromSqlConversionFailure(Box::new(err))),
-        }
-    }
-
-    unsafe fn column_has_valid_sqlite_type(stmt: *mut sqlite3_stmt, col: c_int) -> Result<()> {
-        String::column_has_valid_sqlite_type(stmt, col)
-=======
     fn column_result(value: ValueRef) -> Result<Self> {
         value.as_str().and_then(|s| {
             let fmt = match s.len() {
@@ -76,7 +51,6 @@
                 Err(err) => Err(Error::FromSqlConversionFailure(Box::new(err))),
             }
         })
->>>>>>> 9e494523
     }
 }
 
@@ -91,25 +65,6 @@
 /// "YYYY-MM-DD HH:MM:SS"/"YYYY-MM-DD HH:MM:SS.SSS" => ISO 8601 combined date and time
 /// without timezone. ("YYYY-MM-DDTHH:MM:SS"/"YYYY-MM-DDTHH:MM:SS.SSS" also supported)
 impl FromSql for NaiveDateTime {
-<<<<<<< HEAD
-    unsafe fn column_result(stmt: *mut sqlite3_stmt, col: c_int) -> Result<NaiveDateTime> {
-        let s = try!(String::column_result(stmt, col));
-
-        let fmt = if s.len() >= 11 && s.as_bytes()[10] == b'T' {
-            "%Y-%m-%dT%H:%M:%S%.f"
-        } else {
-            "%Y-%m-%d %H:%M:%S%.f"
-        };
-
-        match NaiveDateTime::parse_from_str(&s, fmt) {
-            Ok(dt) => Ok(dt),
-            Err(err) => Err(Error::FromSqlConversionFailure(Box::new(err))),
-        }
-    }
-
-    unsafe fn column_has_valid_sqlite_type(stmt: *mut sqlite3_stmt, col: c_int) -> Result<()> {
-        String::column_has_valid_sqlite_type(stmt, col)
-=======
     fn column_result(value: ValueRef) -> Result<Self> {
         value.as_str().and_then(|s| {
             let fmt = if s.len() >= 11 && s.as_bytes()[10] == b'T' {
@@ -123,7 +78,6 @@
                 Err(err) => Err(Error::FromSqlConversionFailure(Box::new(err))),
             }
         })
->>>>>>> 9e494523
     }
 }
 
@@ -160,13 +114,8 @@
             }
         }
 
-<<<<<<< HEAD
-    unsafe fn column_has_valid_sqlite_type(stmt: *mut sqlite3_stmt, col: c_int) -> Result<()> {
-        String::column_has_valid_sqlite_type(stmt, col)
-=======
         // Couldn't parse as rfc3339 - fall back to NaiveDateTime.
         NaiveDateTime::column_result(value).map(|dt| UTC.from_utc_datetime(&dt))
->>>>>>> 9e494523
     }
 }
 
@@ -176,13 +125,6 @@
         let utc_dt = try!(DateTime::<UTC>::column_result(value));
         Ok(utc_dt.with_timezone(&Local))
     }
-<<<<<<< HEAD
-
-    unsafe fn column_has_valid_sqlite_type(stmt: *mut sqlite3_stmt, col: c_int) -> Result<()> {
-        DateTime::<UTC>::column_has_valid_sqlite_type(stmt, col)
-    }
-=======
->>>>>>> 9e494523
 }
 
 #[cfg(test)]

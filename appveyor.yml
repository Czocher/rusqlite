environment:
  matrix:
  - TARGET: 1.24.1-x86_64-pc-windows-gnu
    MSYS2_BITS: 64
  - TARGET: 1.24.1-x86_64-pc-windows-msvc
    VCPKG_DEFAULT_TRIPLET: x64-windows
    VCPKGRS_DYNAMIC: 1
  - TARGET: nightly-x86_64-pc-windows-msvc
    VCPKG_DEFAULT_TRIPLET: x64-windows-static
    RUSTFLAGS: -Ctarget-feature=+crt-static
install:
  - ps: Start-FileDownload "https://static.rust-lang.org/dist/rust-${env:TARGET}.exe"
  - rust-%TARGET%.exe /VERYSILENT /NORESTART /DIR="C:\Program Files (x86)\Rust"
  - SET PATH=%PATH%;C:\Program Files (x86)\Rust\bin
  - if defined MSYS2_BITS set PATH=%PATH%;C:\msys64\mingw%MSYS2_BITS%\bin
  - rustc -V
  - cargo -V
  - ps: Start-FileDownload 'https://sqlite.org/2017/sqlite-dll-win64-x64-3170000.zip' # download SQLite dll (useful only when the `bundled` feature is not set)
  - if not defined VCPKG_DEFAULT_TRIPLET 7z e sqlite-dll-win64-x64-3170000.zip -y > nul
  - ps: Start-FileDownload 'https://sqlite.org/2017/sqlite-amalgamation-3170000.zip' # download SQLite headers (useful only when the `bundled` feature is not set)
  - if not defined VCPKG_DEFAULT_TRIPLET 7z e sqlite-amalgamation-3170000.zip -y > nul
  - if not defined VCPKG_DEFAULT_TRIPLET SET SQLITE3_LIB_DIR=%APPVEYOR_BUILD_FOLDER% # specify where the SQLite dll has been downloaded (useful only when the `bundled` feature is not set)
  - if not defined VCPKG_DEFAULT_TRIPLET SET SQLITE3_INCLUDE_DIR=%APPVEYOR_BUILD_FOLDER% # specify where the SQLite headers have been downloaded (useful only when the `bundled` feature is not set)
  # install vcpkg and the sqlite3 package
  - if defined VCPKG_DEFAULT_TRIPLET git clone https://github.com/Microsoft/vcpkg c:\projects\vcpkg
  - if defined VCPKG_DEFAULT_TRIPLET c:\projects\vcpkg\bootstrap-vcpkg.bat
  - if defined VCPKG_DEFAULT_TRIPLET set VCPKG_ROOT=c:\projects\vcpkg
  - if defined VCPKG_DEFAULT_TRIPLET %VCPKG_ROOT%\vcpkg.exe install sqlite3
  - if defined VCPKG_DEFAULT_TRIPLET appveyor DownloadFile http://releases.llvm.org/4.0.0/LLVM-4.0.0-win64.exe
  - if defined VCPKG_DEFAULT_TRIPLET LLVM-4.0.0-win64.exe /S

build: false

test_script:
  - cargo test --lib --verbose
  - cargo test --lib --verbose --features bundled
<<<<<<< HEAD
  - cargo test --lib --features "backup blob chrono csvtab functions limits load_extension serde_json trace vtab"
  - cargo test --lib --features "backup blob chrono csvtab functions limits load_extension serde_json trace vtab buildtime_bindgen"
  - cargo test --lib --features "backup blob chrono csvtab functions limits load_extension serde_json trace vtab bundled"
  - cargo test --lib --features "backup blob chrono csvtab functions limits load_extension serde_json trace vtab bundled buildtime_bindgen"
=======
  - cargo test --lib --features "backup blob chrono functions hooks limits load_extension serde_json trace"
  - cargo test --lib --features "backup blob chrono functions hooks limits load_extension serde_json trace buildtime_bindgen"
  - cargo test --lib --features "backup blob chrono functions hooks limits load_extension serde_json trace bundled"
  - cargo test --lib --features "backup blob chrono functions hooks limits load_extension serde_json trace bundled buildtime_bindgen"
>>>>>>> d51b24fb

cache:
  - C:\Users\appveyor\.cargo<|MERGE_RESOLUTION|>--- conflicted
+++ resolved
@@ -34,17 +34,10 @@
 test_script:
   - cargo test --lib --verbose
   - cargo test --lib --verbose --features bundled
-<<<<<<< HEAD
-  - cargo test --lib --features "backup blob chrono csvtab functions limits load_extension serde_json trace vtab"
-  - cargo test --lib --features "backup blob chrono csvtab functions limits load_extension serde_json trace vtab buildtime_bindgen"
-  - cargo test --lib --features "backup blob chrono csvtab functions limits load_extension serde_json trace vtab bundled"
-  - cargo test --lib --features "backup blob chrono csvtab functions limits load_extension serde_json trace vtab bundled buildtime_bindgen"
-=======
-  - cargo test --lib --features "backup blob chrono functions hooks limits load_extension serde_json trace"
-  - cargo test --lib --features "backup blob chrono functions hooks limits load_extension serde_json trace buildtime_bindgen"
-  - cargo test --lib --features "backup blob chrono functions hooks limits load_extension serde_json trace bundled"
-  - cargo test --lib --features "backup blob chrono functions hooks limits load_extension serde_json trace bundled buildtime_bindgen"
->>>>>>> d51b24fb
+  - cargo test --lib --features "backup blob chrono csvtab functions hooks limits load_extension serde_json trace vtab"
+  - cargo test --lib --features "backup blob chrono csvtab functions hooks limits load_extension serde_json trace vtab buildtime_bindgen"
+  - cargo test --lib --features "backup blob chrono csvtab functions hooks limits load_extension serde_json trace vtab bundled"
+  - cargo test --lib --features "backup blob chrono csvtab functions hooks limits load_extension serde_json trace vtab bundled buildtime_bindgen"
 
 cache:
   - C:\Users\appveyor\.cargo